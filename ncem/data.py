--- conflicted
+++ resolved
@@ -2695,27 +2695,6 @@
         self.celldata.uns["graph_covariates"] = graph_covariates
 
 
-<<<<<<< HEAD
-class DataLoaderWang(DataLoader):
-    """DataLoaderWang class. Inherits all functions from DataLoader."""
-
-    cell_type_merge_dict = {
-        "AEC": "AEC",
-        "CD4": "CD4 T cells",
-        "CD8": "CD8 T cells",
-        "Ddx4": "Ddx4",
-        "Erythroid c1": "Erythroid",
-        "Erythroid c2": "Erythroid",
-        "Erythroid c3": "Erythroid",
-        "Erythroid c4": "Erythroid",
-        "Erythroid prog1": "Erythroid prog",
-        "Erythroid prog2": "Erythroid prog",
-        "FSTL1": "FSTL1",
-        "Macrophage": "Macrophage",
-        "Megakaryocyte": "Megakaryocyte",
-        "Myeloid": "Myeloid",
-        "SEC": "SEC",
-=======
 class DataLoaderLohoff(DataLoader):
     """DataLoaderLohoff class. Inherits all functions from DataLoader."""
 
@@ -2744,14 +2723,118 @@
         'Spinal cord': 'Spinal cord',
         'Splanchnic mesoderm': 'Splanchnic mesoderm',
         'Surface ectoderm': 'Surface ectoderm'
->>>>>>> 5953ff79
     }
 
     def _register_celldata(self):
         """Load AnnData object of complete dataset."""
         metadata = {
             "lateral_resolution": 1.,
-<<<<<<< HEAD
+            "fn": "preprocessed_lohoff.h5ad",
+            "image_col": "embryo",
+            "pos_cols": ["x_global", "y_global"],
+            "cluster_col": "celltype_mapped_refined",
+            "cluster_col_preprocessed": "celltype_mapped_refined",
+            "patient_col": "embryo",
+        }
+
+        celldata = read_h5ad(self.data_path + metadata["fn"]).copy()
+        celldata.uns["metadata"] = metadata
+        celldata.uns["img_keys"] = list(np.unique(celldata.obs[metadata["image_col"]]))
+
+        img_to_patient_dict = {
+            str(x): celldata.obs[metadata["patient_col"]].values[i].split("_")[0]
+            for i, x in enumerate(celldata.obs[metadata["image_col"]].values)
+        }
+        celldata.uns["img_to_patient_dict"] = img_to_patient_dict
+        self.img_to_patient_dict = img_to_patient_dict
+
+        # register x and y coordinates into obsm
+        celldata.obsm["spatial"] = celldata.obs[metadata["pos_cols"]]
+
+        # add clean cluster column which removes regular expression from cluster_col
+        celldata.obs[metadata["cluster_col_preprocessed"]] = list(
+            pd.Series(list(celldata.obs[metadata["cluster_col"]]), dtype="category").map(self.cell_type_merge_dict)
+        )
+        celldata.obs[metadata["cluster_col_preprocessed"]] = celldata.obs[metadata["cluster_col_preprocessed"]].astype(
+            "category"
+        )
+        # register node type names
+        node_type_names = list(np.unique(celldata.obs[metadata["cluster_col_preprocessed"]]))
+        celldata.uns["node_type_names"] = {x: x for x in node_type_names}
+        node_types = np.zeros((celldata.shape[0], len(node_type_names)))
+        node_type_idx = np.array(
+            [
+                node_type_names.index(x) for x in celldata.obs[metadata["cluster_col_preprocessed"]].values
+            ]  # index in encoding vector
+        )
+        node_types[np.arange(0, node_type_idx.shape[0]), node_type_idx] = 1
+        celldata.obsm["node_types"] = node_types
+
+        self.celldata = celldata
+
+    def _register_img_celldata(self):
+        """Load dictionary of of image-wise celldata objects with {imgage key : anndata object of image}."""
+        image_col = self.celldata.uns["metadata"]["image_col"]
+        img_celldata = {}
+        for k in self.celldata.uns["img_keys"]:
+            img_celldata[str(k)] = self.celldata[self.celldata.obs[image_col] == k].copy()
+        self.img_celldata = img_celldata
+
+    def _register_graph_features(self, label_selection):
+        """Load graph level covariates.
+
+        Parameters
+        ----------
+        label_selection
+            Label selection.
+        """
+        # Save processed data to attributes.
+        for adata in self.img_celldata.values():
+            graph_covariates = {
+                "label_names": {},
+                "label_tensors": {},
+                "label_selection": [],
+                "continuous_mean": {},
+                "continuous_std": {},
+                "label_data_types": {},
+            }
+            adata.uns["graph_covariates"] = graph_covariates
+
+        graph_covariates = {
+            "label_names": {},
+            "label_selection": [],
+            "continuous_mean": {},
+            "continuous_std": {},
+            "label_data_types": {},
+        }
+        self.celldata.uns["graph_covariates"] = graph_covariates
+
+
+class DataLoaderWang(DataLoader):
+    """DataLoaderWang class. Inherits all functions from DataLoader."""
+
+    cell_type_merge_dict = {
+        "AEC": "AEC",
+        "CD4": "CD4 T cells",
+        "CD8": "CD8 T cells",
+        "Ddx4": "Ddx4",
+        "Erythroid c1": "Erythroid",
+        "Erythroid c2": "Erythroid",
+        "Erythroid c3": "Erythroid",
+        "Erythroid c4": "Erythroid",
+        "Erythroid prog1": "Erythroid prog",
+        "Erythroid prog2": "Erythroid prog",
+        "FSTL1": "FSTL1",
+        "Macrophage": "Macrophage",
+        "Megakaryocyte": "Megakaryocyte",
+        "Myeloid": "Myeloid",
+        "SEC": "SEC",
+    }
+
+    def _register_celldata(self):
+        """Load AnnData object of complete dataset."""
+        metadata = {
+            "lateral_resolution": 1.,
             "fn": ["nuclei_data_table.xlsx", "membrane_data_table.xlsx"],
             "image_col": "img_keys",
             "pos_cols": ["Location_Center_X", "Location_Center_Y"],
@@ -2915,29 +2998,7 @@
         celldata.obsm["spatial"] = np.array(celldata_df[metadata["pos_cols"]])
 
         celldata.uns["img_to_patient_dict"] = {"image": "patient"}
-=======
-            "fn": "preprocessed_lohoff.h5ad",
-            "image_col": "embryo",
-            "pos_cols": ["x_global", "y_global"],
-            "cluster_col": "celltype_mapped_refined",
-            "cluster_col_preprocessed": "celltype_mapped_refined",
-            "patient_col": "embryo",
-        }
-
-        celldata = read_h5ad(self.data_path + metadata["fn"]).copy()
-        celldata.uns["metadata"] = metadata
-        celldata.uns["img_keys"] = list(np.unique(celldata.obs[metadata["image_col"]]))
-
-        img_to_patient_dict = {
-            str(x): celldata.obs[metadata["patient_col"]].values[i].split("_")[0]
-            for i, x in enumerate(celldata.obs[metadata["image_col"]].values)
-        }
-        celldata.uns["img_to_patient_dict"] = img_to_patient_dict
-        self.img_to_patient_dict = img_to_patient_dict
-
-        # register x and y coordinates into obsm
-        celldata.obsm["spatial"] = celldata.obs[metadata["pos_cols"]]
->>>>>>> 5953ff79
+        self.img_to_patient_dict = {"image": "patient"}
 
         # add clean cluster column which removes regular expression from cluster_col
         celldata.obs[metadata["cluster_col_preprocessed"]] = list(
@@ -2946,10 +3007,6 @@
         celldata.obs[metadata["cluster_col_preprocessed"]] = celldata.obs[metadata["cluster_col_preprocessed"]].astype(
             "category"
         )
-<<<<<<< HEAD
-=======
-
->>>>>>> 5953ff79
         # register node type names
         node_type_names = list(np.unique(celldata.obs[metadata["cluster_col_preprocessed"]]))
         celldata.uns["node_type_names"] = {x: x for x in node_type_names}
