--- conflicted
+++ resolved
@@ -1,12 +1,8 @@
 [tool.poetry]
 name = "ncem"
-<<<<<<< HEAD
-version = "0.4.0"  # <<COOKIETEMPLE_FORCE_BUMP>>
-=======
 version = "0.4.6"  # <<COOKIETEMPLE_FORCE_BUMP>>
->>>>>>> a6020924
 description = "ncem. Learning cell communication from spatial graphs of cells."
-authors = ["David S. Fischer <david.fischer@helmholtz-muenchen.de>", "Anna C. Schaar <anna.schaar@helmholtz-muenchen.de>"]
+authors = ["Anna C. Schaar <anna.schaar@helmholtz-muenchen.de>"]
 license = "BSD"
 readme = "README.rst"
 homepage = "https://github.com/theislab/ncem"
